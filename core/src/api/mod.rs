--- conflicted
+++ resolved
@@ -36,11 +36,8 @@
     SetPreauthorizedSubject(DigestIdentifier, HashSet<KeyIdentifier>),
     GenerateKeys,
     GetValidationProof(DigestIdentifier),
-<<<<<<< HEAD
     GetRequest(DigestIdentifier),
-=======
     GetGovernanceSubjects(GetGovernanceSubjects),
->>>>>>> fa072a68
     Shutdown,
 }
 
@@ -60,11 +57,8 @@
     GetSingleRequest(Result<ApprovalPetitionData, ApiError>),
     GenerateKeys(Result<KeyIdentifier, ApiError>),
     GetValidationProof(Result<HashSet<Signature>, ApiError>),
-<<<<<<< HEAD
     GetRequest(Result<TapleRequest, ApiError>),
-=======
     GetGovernanceSubjects(Result<Vec<SubjectData>, ApiError>),
->>>>>>> fa072a68
     ShutdownCompleted,
     SetPreauthorizedSubjectCompleted
 }
