--- conflicted
+++ resolved
@@ -7,22 +7,14 @@
     governance::{error::RequestError, GovernanceAPI},
     message::MessageTaskCommand,
     protocol::protocol_message_manager::TapleMessages,
-<<<<<<< HEAD
-    DatabaseCollection, KeyIdentifier, Notification,
-=======
     DatabaseCollection, KeyIdentifier, Notification, KeyDerivator,
->>>>>>> 60f2f6f5
 };
 
 use super::{errors::LedgerError, ledger::Ledger, LedgerCommand, LedgerResponse};
 
 #[async_trait]
 pub trait EventManagerInterface {
-<<<<<<< HEAD
-    async fn generate_keys(&self) -> Result<KeyIdentifier, LedgerError>;
-=======
     async fn generate_keys(&self, derivator: KeyDerivator) -> Result<KeyIdentifier, LedgerError>;
->>>>>>> 60f2f6f5
 }
 
 #[derive(Debug, Clone)]
@@ -38,17 +30,10 @@
 
 #[async_trait]
 impl EventManagerInterface for EventManagerAPI {
-<<<<<<< HEAD
-    async fn generate_keys(&self) -> Result<KeyIdentifier, LedgerError> {
-        let response = self
-            .sender
-            .ask(LedgerCommand::GenerateKey)
-=======
     async fn generate_keys(&self, derivator: KeyDerivator) -> Result<KeyIdentifier, LedgerError> {
         let response = self
             .sender
             .ask(LedgerCommand::GenerateKey(derivator))
->>>>>>> 60f2f6f5
             .await
             .map_err(|_| LedgerError::ChannelClosed)?;
         if let LedgerResponse::GenerateKey(public_key) = response {
@@ -150,13 +135,8 @@
         // log::error!("MENSAJE RECIBIDO EN EL LEDGER: {:?}", data);
         let response = {
             match data {
-<<<<<<< HEAD
-                LedgerCommand::GenerateKey => {
-                    let response = self.inner_ledger.generate_key().await;
-=======
                 LedgerCommand::GenerateKey(derivator) => {
                     let response = self.inner_ledger.generate_key(derivator).await;
->>>>>>> 60f2f6f5
                     match &response {
                         Err(error) => match error {
                             LedgerError::ChannelClosed => {
