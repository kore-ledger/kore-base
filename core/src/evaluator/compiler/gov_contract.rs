pub fn get_gov_contract() -> String {
<<<<<<< HEAD
    r#"mod sdk;
    use serde::{Deserialize, Serialize};
    
    #[derive(Clone)]
    pub enum Who {
        Id { id: String }, // TODO: QUIZÁS DEBERÍA SER UNA STRUCT ANÓNIMA CON STRING, YA QUE EN EL SCHEMA SE PONE COMO OBJECT
        Members,
        All,
        External,
    }
    
    impl Serialize for Who {
        fn serialize<S>(&self, serializer: S) -> Result<S::Ok, S::Error>
        where
            S: serde::Serializer,
        {
            match self {
                Who::Id { id } => serializer.serialize_str(&id),
                Who::Members => serializer.serialize_str("Members"),
                Who::All => serializer.serialize_str("All"),
                Who::External => serializer.serialize_str("External"),
            }
        }
    }
    
    impl<'de> Deserialize<'de> for Who {
        fn deserialize<D>(deserializer: D) -> Result<Self, D::Error>
        where
            D: serde::Deserializer<'de>,
        {
            struct WhoVisitor;
            impl<'de> serde::de::Visitor<'de> for WhoVisitor {
                fn expecting(&self, formatter: &mut std::fmt::Formatter) -> std::fmt::Result {
                    formatter.write_str("Who")
                }
                type Value = Who;
                fn visit_string<E>(self, v: String) -> Result<Self::Value, E>
                where
                    E: serde::de::Error,
                {
                    match v.as_str() {
                        "Members" => Ok(Who::Members),
                        "All" => Ok(Who::All),
                        "External" => Ok(Who::External),
                        &_ => Ok(Self::Value::Id { id: v }),
                    }
=======
r#"mod sdk;
use std::collections::HashSet;

use jsonschema::JSONSchema;
use serde::{de::Visitor, ser::SerializeMap, Deserialize, Serialize};

#[derive(Clone)]
pub enum Who {
    ID { ID: String },
    NAME { NAME: String },
    MEMBERS,
    ALL,
    NOT_MEMBERS,
}

impl Serialize for Who {
    fn serialize<S>(&self, serializer: S) -> Result<S::Ok, S::Error>
    where
        S: serde::Serializer,
    {
        match self {
            Who::ID { ID } => {
                let mut map = serializer.serialize_map(Some(1))?;
                map.serialize_entry("ID", ID)?;
                map.end()
            }
            Who::NAME { NAME } => {
                let mut map = serializer.serialize_map(Some(1))?;
                map.serialize_entry("NAME", NAME)?;
                map.end()
            }
            Who::MEMBERS => serializer.serialize_str("MEMBERS"),
            Who::ALL => serializer.serialize_str("ALL"),
            Who::NOT_MEMBERS => serializer.serialize_str("NOT_MEMBERS"),
        }
    }
}

impl<'de> Deserialize<'de> for Who {
    fn deserialize<D>(deserializer: D) -> Result<Self, D::Error>
    where
        D: serde::Deserializer<'de>,
    {
        struct WhoVisitor;
        impl<'de> Visitor<'de> for WhoVisitor {
            type Value = Who;
            fn expecting(&self, formatter: &mut std::fmt::Formatter) -> std::fmt::Result {
                formatter.write_str("Who")
            }
            fn visit_map<A>(self, mut map: A) -> Result<Self::Value, A::Error>
            where
                A: serde::de::MapAccess<'de>,
            {
                // Solo deberían tener una entrada
                let Some(key) = map.next_key::<String>()? else {
                    return Err(serde::de::Error::missing_field("ID or NAME"))
                };
                println!("KEY {}", key);
                let result = match key.as_str() {
                    "ID" => {
                        let id: String = map.next_value()?;
                        Who::ID { ID: id }
                    }
                    "NAME" => {
                        let name: String = map.next_value()?;
                        Who::NAME { NAME: name }
                    }
                    _ => return Err(serde::de::Error::unknown_field(&key, &["ID", "NAME"])),
                };
                let None = map.next_key::<String>()? else {
                    return Err(serde::de::Error::custom("Input data is not valid. The data contains unkown entries"));
                };
                Ok(result)
            }
            fn visit_string<E>(self, v: String) -> Result<Self::Value, E>
            where
                E: serde::de::Error,
            {
                println!("STR");
                match v.as_str() {
                    "MEMBERS" => Ok(Who::MEMBERS),
                    "ALL" => Ok(Who::ALL),
                    "NOT_MEMBERS" => Ok(Who::NOT_MEMBERS),
                    other => Err(serde::de::Error::unknown_variant(
                        other,
                        &["MEMBERS", "ALL", "NOT_MEMBERS"],
                    )),
                }
            }
            fn visit_borrowed_str<E>(self, v: &'de str) -> Result<Self::Value, E>
            where
                E: serde::de::Error,
            {
                println!("BORR STR");
                match v {
                    "MEMBERS" => Ok(Who::MEMBERS),
                    "ALL" => Ok(Who::ALL),
                    "NOT_MEMBERS" => Ok(Who::NOT_MEMBERS),
                    other => Err(serde::de::Error::unknown_variant(
                        other,
                        &["MEMBERS", "ALL", "NOT_MEMBERS"],
                    )),
                }
            }
        }
        deserializer.deserialize_any(WhoVisitor {})
    }
}

#[derive(Clone)]
pub enum SchemaEnum {
    ID { ID: String },
    NOT_GOVERNANCE,
    ALL,
}

impl Serialize for SchemaEnum {
    fn serialize<S>(&self, serializer: S) -> Result<S::Ok, S::Error>
    where
        S: serde::Serializer,
    {
        match self {
            SchemaEnum::ID { ID } => {
                let mut map = serializer.serialize_map(Some(1))?;
                map.serialize_entry("ID", ID)?;
                map.end()
            }
            SchemaEnum::NOT_GOVERNANCE => serializer.serialize_str("NOT_GOVERNANCE"),
            SchemaEnum::ALL => serializer.serialize_str("ALL"),
        }
    }
}

impl<'de> Deserialize<'de> for SchemaEnum {
    fn deserialize<D>(deserializer: D) -> Result<Self, D::Error>
    where
        D: serde::Deserializer<'de>,
    {
        struct SchemaEnumVisitor;
        impl<'de> Visitor<'de> for SchemaEnumVisitor {
            type Value = SchemaEnum;
            fn expecting(&self, formatter: &mut std::fmt::Formatter) -> std::fmt::Result {
                formatter.write_str("Schema")
            }
            fn visit_map<A>(self, mut map: A) -> Result<Self::Value, A::Error>
            where
                A: serde::de::MapAccess<'de>,
            {
                // Solo deberían tener una entrada
                let Some(key) = map.next_key::<String>()? else {
                    return Err(serde::de::Error::missing_field("ID"))
                };
                let result = match key.as_str() {
                    "ID" => {
                        let id: String = map.next_value()?;
                        SchemaEnum::ID { ID: id }
                    }
                    _ => return Err(serde::de::Error::unknown_field(&key, &["ID", "NAME"])),
                };
                let None = map.next_key::<String>()? else {
                    return Err(serde::de::Error::custom("Input data is not valid. The data contains unkown entries"));
                };
                Ok(result)
            }
            fn visit_string<E>(self, v: String) -> Result<Self::Value, E>
            where
                E: serde::de::Error,
            {
                match v.as_str() {
                    "ALL" => Ok(Self::Value::ALL),
                    "NOT_GOVERNANCE" => Ok(Self::Value::NOT_GOVERNANCE),
                    other => Err(serde::de::Error::unknown_variant(
                        other,
                        &["ALL", "NOT_GOVERNANCE"],
                    )),
>>>>>>> 60f2f6f5
                }
                fn visit_borrowed_str<E>(self, v: &'de str) -> Result<Self::Value, E>
                where
                    E: serde::de::Error,
                {
                    match v {
                        "Members" => Ok(Who::Members),
                        "All" => Ok(Who::All),
                        "External" => Ok(Who::External),
                        &_ => Ok(Self::Value::Id { id: v.to_string() }),
                    }
                }
            }
            deserializer.deserialize_str(WhoVisitor {})
        }
    }
    
    #[derive(Clone)]
    pub enum SchemaEnum {
        Id { id: String }, // TODO: QUIZÁS DEBERÍA SER UNA STRUCT ANÓNIMA CON STRING, YA QUE EN EL SCHEMA SE PONE COMO OBJECT
        AllSchemas,
    }
    
    impl Serialize for SchemaEnum {
        fn serialize<S>(&self, serializer: S) -> Result<S::Ok, S::Error>
        where
            S: serde::Serializer,
        {
            match self {
                SchemaEnum::Id { id } => serializer.serialize_str(&id),
                SchemaEnum::AllSchemas => serializer.serialize_str("all_schemas"),
            }
<<<<<<< HEAD
        }
    }
    
    impl<'de> Deserialize<'de> for SchemaEnum {
        fn deserialize<D>(deserializer: D) -> Result<Self, D::Error>
        where
            D: serde::Deserializer<'de>,
        {
            struct SchemaEnumVisitor;
            impl<'de> serde::de::Visitor<'de> for SchemaEnumVisitor {
                fn expecting(&self, formatter: &mut std::fmt::Formatter) -> std::fmt::Result {
                    formatter.write_str("SchemaEnum")
=======
            fn visit_borrowed_str<E>(self, v: &'de str) -> Result<Self::Value, E>
            where
                E: serde::de::Error,
            {
                match v {
                    "ALL" => Ok(Self::Value::ALL),
                    "NOT_GOVERNANCE" => Ok(Self::Value::NOT_GOVERNANCE),
                    other => Err(serde::de::Error::unknown_variant(
                        other,
                        &["ALL", "NOT_GOVERNANCE"],
                    )),
>>>>>>> 60f2f6f5
                }
                type Value = SchemaEnum;
                fn visit_string<E>(self, v: String) -> Result<Self::Value, E>
                where
                    E: serde::de::Error,
                {
                    match v.as_str() {
                        "all_schemas" => Ok(Self::Value::AllSchemas),
                        &_ => Ok(Self::Value::Id { id: v }),
                    }
                }
                fn visit_borrowed_str<E>(self, v: &'de str) -> Result<Self::Value, E>
                where
                    E: serde::de::Error,
                {
                    match v {
                        "all_schemas" => Ok(Self::Value::AllSchemas),
                        &_ => Ok(Self::Value::Id { id: v.to_string() }),
                    }
                }
            }
            deserializer.deserialize_str(SchemaEnumVisitor {})
        }
    }
    
    #[derive(Serialize, Deserialize, Clone)]
    pub struct Role {
        who: Who,
        namespace: String,
        roles: Vec<String>,
        schema: SchemaEnum,
    }
    
    #[derive(Serialize, Deserialize, Clone)]
    pub struct Member {
        id: String,
        description: String,
        key: String,
    }
    
    #[derive(Serialize, Deserialize, Clone)]
    pub struct Contract {
        name: String,
        content: String,
    }
    
    #[derive(Serialize, Deserialize, Clone)]
    pub struct Fact {
        name: String,
        description: String,
        schema: serde_json::Value,
    }
    
    #[derive(Serialize, Deserialize, Clone)]
    pub enum Quorum {
        Majority,
        Fixed(u64), // TODO: Es posible que tenga que ser estructura vacía
        Porcentaje(f64),
        BFT(f64),
    }
    
    #[derive(Serialize, Deserialize, Clone)]
    pub struct Validation {
        roles: Vec<String>,
        quorum: Quorum,
    }
    
    #[derive(Serialize, Deserialize, Clone)]
    pub struct Policy {
        id: String,
        approve: Validation,
        evaluate: Validation,
        validate: Validation,
        create: Vec<String>,
        witness: Vec<String>,
        close: Vec<String>,
        invoke: Vec<String>,
    }
    
    #[derive(Serialize, Deserialize, Clone)]
    pub struct Schema {
        id: String,
        state_schema: serde_json::Value, // TODO: QUIZÁS STRING
        // #[serde(rename = "Initial-Value")]
        initial_value: serde_json::Value,
        contract: Contract,
        facts: Vec<Fact>,
    }
    
    #[repr(C)]
    #[derive(Serialize, Deserialize, Clone)]
    pub struct Governance {
        members: Vec<Member>,
        roles: Vec<Role>,
        schemas: Vec<Schema>,
        policies: Vec<Policy>,
    }
    
    // Definir "Familia de eventos"
    #[derive(Serialize, Deserialize, Debug)]
    pub enum GovernanceEvent {
        Patch { data: String },
    }
    
    #[no_mangle]
    pub unsafe fn main_function(state_ptr: i32, event_ptr: i32, is_owner: i32) -> u32 {
        sdk::execute_contract(state_ptr, event_ptr, is_owner, contract_logic)
    }
    
    // Lógica del contrato con los tipos de datos esperados
    // Devuelve el puntero a los datos escritos con el estado modificado
    fn contract_logic(
        context: &sdk::Context<Governance, GovernanceEvent>,
        contract_result: &mut sdk::ContractResult<Governance>,
    ) {
        // Sería posible añadir gestión de errores
        // Podría ser interesante hacer las operaciones directamente como serde_json:Value en lugar de "Custom Data"
        let state = &mut contract_result.final_state;
        let _is_owner = &context.is_owner;
        match &context.event {
            GovernanceEvent::Patch { data } => {
                // Se recibe un JSON PATCH
                // Se aplica directamente al estado
                let patched_state = sdk::apply_patch(&data, &context.initial_state).unwrap();
                *state = patched_state;
                // El usuario debería añadir una función que compruebe el estado del sujeto.
            }
        }
<<<<<<< HEAD
        contract_result.success = true;
        contract_result.approval_required = true;
    }    
  "#.into()
=======
        deserializer.deserialize_any(SchemaEnumVisitor {})
    }
}

#[derive(Serialize, Deserialize, Clone)]
pub struct Role {
    who: Who,
    namespace: String,
    roles: Vec<RoleEnum>,
    schema: SchemaEnum,
}

#[derive(Serialize, Deserialize, Clone)]
pub enum RoleEnum {
    VALIDATOR,
    CREATOR,
    INVOKER,
    WITNESS,
    APPROVER,
    EVALUATOR,
}

#[derive(Serialize, Deserialize, Clone)]
pub struct Member {
    id: String,
    name: String,
}

#[derive(Serialize, Deserialize, Clone)]
pub struct Contract {
    name: String,
    content: String,
}

#[derive(Serialize, Deserialize, Clone)]
pub enum Quorum {
    Majority,
    Fixed(u64), // TODO: Es posible que tenga que ser estructura vacía
    Porcentaje(f64),
    BFT(f64),
}

#[derive(Serialize, Deserialize, Clone)]
pub struct Validation {
    quorum: Quorum,
}

#[derive(Serialize, Deserialize, Clone)]
pub struct Policy {
    id: String,
    approve: Validation,
    evaluate: Validation,
    validate: Validation,
}

#[derive(Serialize, Deserialize, Clone)]
pub struct Schema {
    id: String,
    state_schema: serde_json::Value, // TODO: QUIZÁS STRING
    // #[serde(rename = "Initial-Value")]
    initial_value: serde_json::Value,
    contract: Contract,
}

#[repr(C)]
#[derive(Serialize, Deserialize, Clone)]
pub struct Governance {
    members: Vec<Member>,
    roles: Vec<Role>,
    schemas: Vec<Schema>,
    policies: Vec<Policy>,
}

// Definir "Familia de eventos"
#[derive(Serialize, Deserialize, Debug)]
pub enum GovernanceEvent {
    Patch { data: String },
}

#[no_mangle]
pub unsafe fn main_function(state_ptr: i32, event_ptr: i32, is_owner: i32) -> u32 {
    sdk::execute_contract(state_ptr, event_ptr, is_owner, contract_logic)
}

// Lógica del contrato con los tipos de datos esperados
// Devuelve el puntero a los datos escritos con el estado modificado
fn contract_logic(
    context: &sdk::Context<Governance, GovernanceEvent>,
    contract_result: &mut sdk::ContractResult<Governance>,
) {
    // Sería posible añadir gestión de errores
    // Podría ser interesante hacer las operaciones directamente como serde_json:Value en lugar de "Custom Data"
    let state = &mut contract_result.final_state;
    let _is_owner = &context.is_owner;
    match &context.event {
        GovernanceEvent::Patch { data } => {
            // Se recibe un JSON PATCH
            // Se aplica directamente al estado
            let patched_state = sdk::apply_patch(&data, &context.initial_state).unwrap();
            if let Ok(_) = check_governance_state(&patched_state) {
                *state = patched_state;
                contract_result.success = true;
                contract_result.approval_required = true;
            } else {
                contract_result.success = false;
            }
        }
    }
}

use serde_json::Value;
use thiserror::Error;

#[derive(Error, Debug)]
enum StateError {
    #[error("A member's name is duplicated")]
    DuplicatedMemberName,
    #[error("A member's ID is duplicated")]
    DuplicatedMemberID,
    #[error("A policy identifier is duplicated")]
    DuplicatedPolicyID,
    #[error("No governace policy detected")]
    NoGvernancePolicy,
    #[error("A schema's ID is duplicated")]
    DuplicatedSchemaID,
    #[error("It is not allowed to specify a different schema for the governnace")]
    GovernanceShchemaIDDetected,
    #[error("Schema ID is does not have a policy")]
    NoCorrelationSchemaPolicy,
    #[error("There are policies not correlated to any schema")]
    PoliciesWithoutSchema,
    #[error("The compilation of a JSON Schema failed")]
    SchemaCompilationError,
    #[error("Schema initial state validation failed")]
    StateValidationFailed,
}

fn check_governance_state(state: &Governance) -> Result<(), StateError> {
    // Debemos comprobar varios aspectos del estado.
    // No pueden haber miembros duplicados, ya sean en name o en ID
    check_members(&state.members)?;
    // No pueden haber policies duplicadas y la asociada a la propia gobernanza debe estar presente
    let policies_names = check_policies(&state.policies)?;
    // No se pueden indicar policies de schema que no existen. Así mismo, no pueden haber
    // schemas sin policies. La correlación debe ser uno-uno
    check_schemas(&state.schemas, policies_names)
}

fn check_members(members: &Vec<Member>) -> Result<(), StateError> {
    let mut name_set = HashSet::new();
    let mut id_set = HashSet::new();
    for member in members {
        if name_set.contains(&member.name) {
            return Err(StateError::DuplicatedMemberName);
        }
        name_set.insert(&member.name);
        if id_set.contains(&member.id) {
            return Err(StateError::DuplicatedMemberID);
        }
        id_set.insert(&member.id);
    }
    Ok(())
}

fn check_policies(policies: &Vec<Policy>) -> Result<HashSet<String>, StateError> {
    // Se comprueban de que no hayan policies duplicadas y de que se incluya la de gobernanza
    let mut is_governance_present = false;
    let mut id_set = HashSet::new();
    for policy in policies {
        if id_set.contains(&policy.id) {
            return Err(StateError::DuplicatedPolicyID);
        }
        id_set.insert(&policy.id);
        if &policy.id == "governance" {
            is_governance_present = true
        }
    }
    if !is_governance_present {
        return Err(StateError::NoGvernancePolicy);
    }
    id_set.remove(&String::from("governance"));
    Ok(id_set.into_iter().cloned().collect())
}

fn check_schemas(
    schemas: &Vec<Schema>,
    mut policies_names: HashSet<String>,
) -> Result<(), StateError> {
    #[derive(Debug)]
    struct Schema {
        json_schema: JSONSchema,
    }

    impl Schema {
        pub fn compile(schema: &Value) -> Result<Self, StateError> {
            match JSONSchema::options()
                .with_draft(jsonschema::Draft::Draft7)
                .compile(&schema)
            {
                Ok(json_schema) => Ok(Schema { json_schema }),
                Err(_) => Err(StateError::SchemaCompilationError),
            }
        }

        pub fn validate(&self, value: &Value) -> Result<(), StateError> {
            match self.json_schema.validate(value) {
                Ok(_) => Ok(()),
                Err(_) => Err(StateError::StateValidationFailed),
            }
        }
    }
    // Comprobamos que no hayan esquemas duplicados
    // También se tiene que comprobar que los estados iniciales sean válidos según el json_schema
    // Así mismo no puede haber un schema con id "governance"
    for schema in schemas {
        if &schema.id == "governance" {
            return Err(StateError::GovernanceShchemaIDDetected);
        }
        // No pueden haber duplicados y tienen que tener correspondencia con policies_names
        if !policies_names.remove(&schema.id) {
            // No tiene relación con policies_names
            return Err(StateError::NoCorrelationSchemaPolicy);
        }
        // Se comprueba que el json_schema sea válido
        let json_schema = Schema::compile(&schema.state_schema)?;
        json_schema.validate(&schema.initial_value)?;
    }
    if !policies_names.is_empty() {
        return Err(StateError::PoliciesWithoutSchema);
    }
    Ok(())
}

"#.into()
>>>>>>> 60f2f6f5
}<|MERGE_RESOLUTION|>--- conflicted
+++ resolved
@@ -1,52 +1,4 @@
 pub fn get_gov_contract() -> String {
-<<<<<<< HEAD
-    r#"mod sdk;
-    use serde::{Deserialize, Serialize};
-    
-    #[derive(Clone)]
-    pub enum Who {
-        Id { id: String }, // TODO: QUIZÁS DEBERÍA SER UNA STRUCT ANÓNIMA CON STRING, YA QUE EN EL SCHEMA SE PONE COMO OBJECT
-        Members,
-        All,
-        External,
-    }
-    
-    impl Serialize for Who {
-        fn serialize<S>(&self, serializer: S) -> Result<S::Ok, S::Error>
-        where
-            S: serde::Serializer,
-        {
-            match self {
-                Who::Id { id } => serializer.serialize_str(&id),
-                Who::Members => serializer.serialize_str("Members"),
-                Who::All => serializer.serialize_str("All"),
-                Who::External => serializer.serialize_str("External"),
-            }
-        }
-    }
-    
-    impl<'de> Deserialize<'de> for Who {
-        fn deserialize<D>(deserializer: D) -> Result<Self, D::Error>
-        where
-            D: serde::Deserializer<'de>,
-        {
-            struct WhoVisitor;
-            impl<'de> serde::de::Visitor<'de> for WhoVisitor {
-                fn expecting(&self, formatter: &mut std::fmt::Formatter) -> std::fmt::Result {
-                    formatter.write_str("Who")
-                }
-                type Value = Who;
-                fn visit_string<E>(self, v: String) -> Result<Self::Value, E>
-                where
-                    E: serde::de::Error,
-                {
-                    match v.as_str() {
-                        "Members" => Ok(Who::Members),
-                        "All" => Ok(Who::All),
-                        "External" => Ok(Who::External),
-                        &_ => Ok(Self::Value::Id { id: v }),
-                    }
-=======
 r#"mod sdk;
 use std::collections::HashSet;
 
@@ -222,53 +174,8 @@
                         other,
                         &["ALL", "NOT_GOVERNANCE"],
                     )),
->>>>>>> 60f2f6f5
                 }
-                fn visit_borrowed_str<E>(self, v: &'de str) -> Result<Self::Value, E>
-                where
-                    E: serde::de::Error,
-                {
-                    match v {
-                        "Members" => Ok(Who::Members),
-                        "All" => Ok(Who::All),
-                        "External" => Ok(Who::External),
-                        &_ => Ok(Self::Value::Id { id: v.to_string() }),
-                    }
-                }
-            }
-            deserializer.deserialize_str(WhoVisitor {})
-        }
-    }
-    
-    #[derive(Clone)]
-    pub enum SchemaEnum {
-        Id { id: String }, // TODO: QUIZÁS DEBERÍA SER UNA STRUCT ANÓNIMA CON STRING, YA QUE EN EL SCHEMA SE PONE COMO OBJECT
-        AllSchemas,
-    }
-    
-    impl Serialize for SchemaEnum {
-        fn serialize<S>(&self, serializer: S) -> Result<S::Ok, S::Error>
-        where
-            S: serde::Serializer,
-        {
-            match self {
-                SchemaEnum::Id { id } => serializer.serialize_str(&id),
-                SchemaEnum::AllSchemas => serializer.serialize_str("all_schemas"),
-            }
-<<<<<<< HEAD
-        }
-    }
-    
-    impl<'de> Deserialize<'de> for SchemaEnum {
-        fn deserialize<D>(deserializer: D) -> Result<Self, D::Error>
-        where
-            D: serde::Deserializer<'de>,
-        {
-            struct SchemaEnumVisitor;
-            impl<'de> serde::de::Visitor<'de> for SchemaEnumVisitor {
-                fn expecting(&self, formatter: &mut std::fmt::Formatter) -> std::fmt::Result {
-                    formatter.write_str("SchemaEnum")
-=======
+            }
             fn visit_borrowed_str<E>(self, v: &'de str) -> Result<Self::Value, E>
             where
                 E: serde::de::Error,
@@ -280,141 +187,9 @@
                         other,
                         &["ALL", "NOT_GOVERNANCE"],
                     )),
->>>>>>> 60f2f6f5
                 }
-                type Value = SchemaEnum;
-                fn visit_string<E>(self, v: String) -> Result<Self::Value, E>
-                where
-                    E: serde::de::Error,
-                {
-                    match v.as_str() {
-                        "all_schemas" => Ok(Self::Value::AllSchemas),
-                        &_ => Ok(Self::Value::Id { id: v }),
-                    }
-                }
-                fn visit_borrowed_str<E>(self, v: &'de str) -> Result<Self::Value, E>
-                where
-                    E: serde::de::Error,
-                {
-                    match v {
-                        "all_schemas" => Ok(Self::Value::AllSchemas),
-                        &_ => Ok(Self::Value::Id { id: v.to_string() }),
-                    }
-                }
-            }
-            deserializer.deserialize_str(SchemaEnumVisitor {})
-        }
-    }
-    
-    #[derive(Serialize, Deserialize, Clone)]
-    pub struct Role {
-        who: Who,
-        namespace: String,
-        roles: Vec<String>,
-        schema: SchemaEnum,
-    }
-    
-    #[derive(Serialize, Deserialize, Clone)]
-    pub struct Member {
-        id: String,
-        description: String,
-        key: String,
-    }
-    
-    #[derive(Serialize, Deserialize, Clone)]
-    pub struct Contract {
-        name: String,
-        content: String,
-    }
-    
-    #[derive(Serialize, Deserialize, Clone)]
-    pub struct Fact {
-        name: String,
-        description: String,
-        schema: serde_json::Value,
-    }
-    
-    #[derive(Serialize, Deserialize, Clone)]
-    pub enum Quorum {
-        Majority,
-        Fixed(u64), // TODO: Es posible que tenga que ser estructura vacía
-        Porcentaje(f64),
-        BFT(f64),
-    }
-    
-    #[derive(Serialize, Deserialize, Clone)]
-    pub struct Validation {
-        roles: Vec<String>,
-        quorum: Quorum,
-    }
-    
-    #[derive(Serialize, Deserialize, Clone)]
-    pub struct Policy {
-        id: String,
-        approve: Validation,
-        evaluate: Validation,
-        validate: Validation,
-        create: Vec<String>,
-        witness: Vec<String>,
-        close: Vec<String>,
-        invoke: Vec<String>,
-    }
-    
-    #[derive(Serialize, Deserialize, Clone)]
-    pub struct Schema {
-        id: String,
-        state_schema: serde_json::Value, // TODO: QUIZÁS STRING
-        // #[serde(rename = "Initial-Value")]
-        initial_value: serde_json::Value,
-        contract: Contract,
-        facts: Vec<Fact>,
-    }
-    
-    #[repr(C)]
-    #[derive(Serialize, Deserialize, Clone)]
-    pub struct Governance {
-        members: Vec<Member>,
-        roles: Vec<Role>,
-        schemas: Vec<Schema>,
-        policies: Vec<Policy>,
-    }
-    
-    // Definir "Familia de eventos"
-    #[derive(Serialize, Deserialize, Debug)]
-    pub enum GovernanceEvent {
-        Patch { data: String },
-    }
-    
-    #[no_mangle]
-    pub unsafe fn main_function(state_ptr: i32, event_ptr: i32, is_owner: i32) -> u32 {
-        sdk::execute_contract(state_ptr, event_ptr, is_owner, contract_logic)
-    }
-    
-    // Lógica del contrato con los tipos de datos esperados
-    // Devuelve el puntero a los datos escritos con el estado modificado
-    fn contract_logic(
-        context: &sdk::Context<Governance, GovernanceEvent>,
-        contract_result: &mut sdk::ContractResult<Governance>,
-    ) {
-        // Sería posible añadir gestión de errores
-        // Podría ser interesante hacer las operaciones directamente como serde_json:Value en lugar de "Custom Data"
-        let state = &mut contract_result.final_state;
-        let _is_owner = &context.is_owner;
-        match &context.event {
-            GovernanceEvent::Patch { data } => {
-                // Se recibe un JSON PATCH
-                // Se aplica directamente al estado
-                let patched_state = sdk::apply_patch(&data, &context.initial_state).unwrap();
-                *state = patched_state;
-                // El usuario debería añadir una función que compruebe el estado del sujeto.
-            }
-        }
-<<<<<<< HEAD
-        contract_result.success = true;
-        contract_result.approval_required = true;
-    }    
-  "#.into()
-=======
+            }
+        }
         deserializer.deserialize_any(SchemaEnumVisitor {})
     }
 }
@@ -649,5 +424,4 @@
 }
 
 "#.into()
->>>>>>> 60f2f6f5
 }